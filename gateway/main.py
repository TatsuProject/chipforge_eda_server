--- conflicted
+++ resolved
@@ -83,7 +83,6 @@
 # -------------------------------
 # Endpoint
 # -------------------------------
-<<<<<<< HEAD
 @app.post("/evaluate")
 async def evaluate(
     design_zip: UploadFile = File(...),
@@ -115,42 +114,6 @@
                 return JSONResponse(
                     {"success": False, "error_message": "Missing verilator/ or openlane/ in evaluator.zip"},
                     status_code=400
-=======
-
-@app.post("/evaluate", response_model=VerilogEvaluationResponse)
-async def evaluate_verilog_design(
-    design_zip: UploadFile = File(..., description="Zip containing miner sources + verilator.f"),
-    top_module: str = Form(..., description="Top module name (testbench top)"),
-    evaluator_py: UploadFile = File(..., description="Evaluator script (Evaluator.py)"),
-    evaluator_zip: UploadFile = File(..., description="Evaluator data (Evaluator.zip)"),
-    api_key: str = Depends(verify_api_key)
-):
-    """
-    Forward design + evaluator to Verilator API.
-    For now: Only functionality score comes from Verilator/Evaluator.
-    """
-    results: Dict[str, Any] = {}
-    try:
-        async with httpx.AsyncClient(timeout=900.0) as client:
-            files = {
-                "design_zip": (design_zip.filename, await design_zip.read(), "application/zip"),
-                "evaluator_py": (evaluator_py.filename, await evaluator_py.read(), "application/x-python"),
-                "evaluator_zip": (evaluator_zip.filename, await evaluator_zip.read(), "application/zip"),
-            }
-            data = {"top_module": top_module}
-
-            v_resp = await client.post(
-                f"{VERILATOR_URL}/simulate_and_evaluate",
-                files=files,
-                data=data
-            )
-
-            if v_resp.status_code != 200:
-                return VerilogEvaluationResponse(
-                    success=False,
-                    detailed_results={"verilator_error": v_resp.text},
-                    error_message=f"Verilator API error {v_resp.status_code}: {v_resp.text}"
->>>>>>> ee52d5da
                 )
 
             verilator_bundle = work / "verilator_bundle.zip"
@@ -225,7 +188,6 @@
                 targets=targets
             )
 
-<<<<<<< HEAD
             return {
                 "success": True,
                 "verilator_results": v_json,
@@ -234,25 +196,6 @@
                 "targets": targets,
                 "final_score": score
             }
-=======
-    except Exception as e:
-        tb = traceback.format_exc()
-        logger.error(f"Evaluation failed: {e}\n{tb}")
-        return VerilogEvaluationResponse(
-            success=False,
-            detailed_results=results,
-            results_zip_path=None,
-            error_message=f"Evaluation failed: {str(e)}"
-        )
-
-# -------------------------------
-# Health
-# -------------------------------
-@app.get("/health")
-async def health_check(api_key: str = Depends(verify_api_key)):
-    """Check status of gateway + backend services"""
-    status = {"gateway": "healthy", "services": {}}
->>>>>>> ee52d5da
 
     except Exception as e:
         return {"success": False, "error_message": str(e)}